--- conflicted
+++ resolved
@@ -1,16 +1,14 @@
 # 1.0.0-beta.4
 
-<<<<<<< HEAD
 * Add a `pkg.npmDistTag` getter that controls the distribution tag for an npm
   release.
 
 * Add a `pkg.homebrewCreateVersionedFormula` getter that controls whether the
   Homebrew release creates a new formula or updates an existing one.
-=======
+
 * Run `pub publish --force` so it doesn't hang forever.
 
 * Properly parse GitHub repositories from HTTP URLs ending in `.git`.
->>>>>>> a94af67e
 
 * Drop support for Mac OS ia32 packages, since Dart 2.7 doesn't support them
   anymore.
